--- conflicted
+++ resolved
@@ -12,11 +12,7 @@
 
 Even within a single virtual environment, installed packages can drift from the project's specified requirements. A developer might mistakenly install a package in the wrong virtual environment, or install a new package that inadvertently upgrades another package. When installed packages deviate from vetted requirements, unexpected behavior can result, or worse, malware can be installed.
 
-<<<<<<< HEAD
-The [[`fetter`](https://github.com/fetter-io/fetter-rs)] command-line application searches an entire system (or targeted virtual environments) for installed Python packages. Once found, those packages can be validated against a requirements or lock file, or audited for security vulnerabilities in the Open Source Vulnerability (OSV) database. Deployed as a `pre-commit` hook, these checks can be performed on `git` commit or push and integrated into continuous integration workflows. Going further, with `fetter` teams can enforce environment or system-wide package allow listing.
-=======
 The [`fetter`](https://github.com/fetter-io/fetter-rs) command-line application searches an entire system (or targeted virtual environments) for installed Python packages. Once found, those packages can be validated against a requirements or lock file, or audited for security vulnerabilities in the Open Source Vulnerability database. Deployed as a `pre-commit` hook, these checks can be performed on `git` commit or push and integrated into continuous integration workflows. Going further, with `fetter` teams can enforce environment or system-wide package allow listing.
->>>>>>> cacfae4e
 
 Beyond core validation operations, `fetter` permits searching installed packages, deriving new requirements from observed packages across multiple environments, and unpacking and purging package content.
 
